--- conflicted
+++ resolved
@@ -14,43 +14,9 @@
 
 matrix:
   include:
-<<<<<<< HEAD
-    - python: "2.7"
-      env:
-        - SETUPTOOLS=setuptools PIP=pip
-    - python: "3.7"
-      env:
-        - SETUPTOOLS=setuptools PIP=pip
-      dist: xenial
-      sudo: true
-      install:
-        - pip install mypy
-        - make typecheck
-    - python: "3.6"
-      install:
-        - pip install mypy
-        - make typecheck
-      env:
-        - SETUPTOOLS=setuptools PIP=pip
-    - python: "3.5"
-      env:
-        - SETUPTOOLS=setuptools PIP=pip
-    - python: "3.4"
-      env:
-        - SETUPTOOLS=setuptools PIP=pip
-    - python: "pypy"
-      sudo: true
-      env:
-        - SETUPTOOLS=setuptools PIP=pip
-    - python: "pypy3.5-7.0"
-      sudo: true
-      env:
-        - SETUPTOOLS=setuptools PIP=pip
-=======
     - name: 'Type checking'
       python: '3.7'
       env: TOXENV=typecheck
->>>>>>> 667d4775
 
 before_install:
   - pip install -U tox tox-travis
