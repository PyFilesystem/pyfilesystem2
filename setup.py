--- conflicted
+++ resolved
@@ -39,7 +39,6 @@
         "scandir :python_version < '3.5'": ['scandir~=1.5'],
         ":python_version < '3.4'": ['enum34~=1.1.6']
     },
-<<<<<<< HEAD
     entry_points={'fs.opener': [
         'ftp  = fs.opener.ftpfs:FTPOpener',
         'file = fs.opener.osfs:OSFSOpener',
@@ -49,10 +48,7 @@
         'temp = fs.opener.tempfs:TempOpener',
         'zip  = fs.opener.zipfs:ZipOpener',
     ]},
-    license="BSD",
-=======
     license="MIT",
->>>>>>> 92bda4ca
     long_description=DESCRIPTION,
     name='fs',
     packages=find_packages(exclude=("tests",)),
