#!/usr/bin/env python

from setuptools import setup, find_packages

with open('fs/_version.py') as f:
    exec(f.read())

CLASSIFIERS = [
    'Development Status :: 5 - Production/Stable',
    'Intended Audience :: Developers',
    'License :: OSI Approved :: MIT License',
    'Operating System :: OS Independent',
    'Programming Language :: Python',
    'Programming Language :: Python :: 2.7',
    'Programming Language :: Python :: 3.3',
    'Programming Language :: Python :: 3.4',
    'Programming Language :: Python :: 3.5',
    'Programming Language :: Python :: 3.6',
    'Topic :: System :: Filesystems',
]

with open('README.rst', 'rt') as f:
    DESCRIPTION = f.read()

REQUIREMENTS = [
    "appdirs~=1.4.0",
    "pytz",
    "setuptools",
    "six~=1.10.0",
]

setup(
    author="Will McGugan",
    author_email="will@willmcgugan.com",
    classifiers=CLASSIFIERS,
    description="Python's filesystem abstraction layer",
    install_requires=REQUIREMENTS,
    extras_require={
<<<<<<< HEAD
        "scandir : python_version < '3.5'": ['scandir~=1.5'],
=======
        ":python_version < '3.5'": ['scandir~=1.5'],
        ":python_version < '3.4'": ['enum34~=1.1.6']
>>>>>>> 51b8034d
    },
    license="BSD",
    long_description=DESCRIPTION,
    name='fs',
    packages=find_packages(exclude=("tests",)),
    platforms=['any'],
    test_suite="nose.collector",
    tests_require=['appdirs', 'mock', 'pytz', 'pyftpdlib'],
    url="https://github.com/PyFilesystem/pyfilesystem2",
    version=__version__,
)<|MERGE_RESOLUTION|>--- conflicted
+++ resolved
@@ -36,12 +36,8 @@
     description="Python's filesystem abstraction layer",
     install_requires=REQUIREMENTS,
     extras_require={
-<<<<<<< HEAD
-        "scandir : python_version < '3.5'": ['scandir~=1.5'],
-=======
-        ":python_version < '3.5'": ['scandir~=1.5'],
+        "scandir :python_version < '3.5'": ['scandir~=1.5'],
         ":python_version < '3.4'": ['enum34~=1.1.6']
->>>>>>> 51b8034d
     },
     license="BSD",
     long_description=DESCRIPTION,
