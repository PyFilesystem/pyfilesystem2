# Change Log

All notable changes to this project will be documented in this file.

The format is based on [Keep a Changelog](http://keepachangelog.com/)
and this project adheres to [Semantic Versioning](http://semver.org/).

## [2.4.11] - Unreleased

### Added

- Added geturl for TarFS and ZipFS for 'fs' purpose. NoURL for 'download' purpose.
- Added helpful root path in CreateFailed exception [#340](https://github.com/PyFilesystem/pyfilesystem2/issues/340)

### Fixed

- Fixed tests leaving tmp files
- Fixed typing issues
- Fixed link namespace returning bytes
<<<<<<< HEAD
- Fixed broken FSURL in windows [#329](https://github.com/PyFilesystem/pyfilesystem2/issues/329)
- Fixed hidden exception at fs.close() when opening an absent zip/tar file URL [#333](https://github.com/PyFilesystem/pyfilesystem2/issues/333)
=======
- Fixed abstract class import from `collections` which would break on Python 3.8
- Fixed incorrect imports of `mock` on Python 3
- Removed some unused imports and unused `requirements.txt` file
- Added mypy checks to Travis

### Changed

Entire test suite has been migrated to [pytest](https://docs.pytest.org/en/latest/).
Closes [#327](https://github.com/PyFilesystem/pyfilesystem2/issues/327).
>>>>>>> 667d4775

## [2.4.10] - 2019-07-29

### Fixed

- Fixed broken WrapFS.movedir [#322](https://github.com/PyFilesystem/pyfilesystem2/issues/322)

## [2.4.9] - 2019-07-28

### Fixed

- Restored fs.path import
- Fixed potential race condition in makedirs. Fixes [#310](https://github.com/PyFilesystem/pyfilesystem2/issues/310)
- Added missing methods to WrapFS. Fixed [#294](https://github.com/PyFilesystem/pyfilesystem2/issues/294)

### Changed

- `MemFS` now immediately releases all memory it holds when `close()` is called,
  rather than when it gets garbage collected. Closes [issue #308](https://github.com/PyFilesystem/pyfilesystem2/issues/308).
- `FTPFS` now translates `EOFError` into `RemoteConnectionError`. Closes [#292](https://github.com/PyFilesystem/pyfilesystem2/issues/292)
- Added automatic close for filesystems that go out of scope. Fixes [#298](https://github.com/PyFilesystem/pyfilesystem2/issues/298)

## [2.4.8] - 2019-06-12

### Changed

- `geturl` will return URL with user/password if needed @zmej-serow

## [2.4.7] - 2019-06-08

### Added

- Flag to OSFS to disable env var expansion

## [2.4.6] - 2019-06-08

### Added

- Implemented `geturl` in FTPFS @zmej-serow

### Fixed

- Fixed FTP test suite when time is not UTC-0 @mrg0029
- Fixed issues with paths in tarfs https://github.com/PyFilesystem/pyfilesystem2/issues/284

### Changed

- Dropped Python3.3 support

## [2.4.5] - 2019-05-05

### Fixed

- Restored deprecated `setfile` method with deprecation warning to change to `writefile`
- Fixed exception when a tarfile contains a path called '.' https://github.com/PyFilesystem/pyfilesystem2/issues/275
- Made TarFS directory loading lazy

### Changed

- Detect case insensitivity using by writing temp file

## [2.4.4] - 2019-02-23

### Fixed

- OSFS fail in nfs mounts

## [2.4.3] - 2019-02-23

### Fixed

- Fixed broken "case_insensitive" check
- Fixed Windows test fails

## [2.4.2] - 2019-02-22

### Fixed

- Fixed exception when Python runs with -OO

## [2.4.1] - 2019-02-20

### Fixed

- Fixed hash method missing from WrapFS

## [2.4.0] - 2019-02-15

### Added

- Added `exclude` and `filter_dirs` arguments to walk
- Micro-optimizations to walk

## [2.3.1] - 2019-02-10

### Fixed

- Add encoding check in OSFS.validatepath

## [2.3.0] - 2019-01-30

### Fixed

- IllegalBackReference had mangled error message

### Added

- FS.hash method

## [2.2.1] - 2019-01-06

### Fixed

- `Registry.install` returns its argument.

## [2.2.0] - 2019-01-01

A few methods have been renamed for greater clarity (but functionality remains the same).

The old methods are now aliases and will continue to work, but will
issue a deprecation warning via the `warnings` module.
Please update your code accordingly.

- `getbytes` -> `readbytes`
- `getfile` -> `download`
- `gettext` -> `readtext`
- `setbytes` -> `writebytes`
- `setbinfile` -> `upload`
- `settext` -> `writetext`

### Changed

- Changed default chunk size in `copy_file_data` to 1MB
- Added `chunk_size` and `options` to `FS.upload`

## [2.1.3] - 2018-12-24

### Fixed

- Incomplete FTPFile.write when using `workers` @geoffjukes
- Fixed AppFS not creating directory

### Added

- Added load_extern switch to opener, fixes #228 @althanos

## [2.1.2] - 2018-11-10

### Added

- Support for Windows NT FTP servers @sspross

### Fixed

- Root dir of MemoryFS accesible as a file
- Packaging issues @televi
- Deprecation warning re collections.Mapping

## [2.1.1] - 2018-10-03

### Added

- Added PEP 561 py.typed files
- Use sendfile for faster copies @althonos
- Atomic exclusive mode in Py2.7 @sqwishy

### Fixed

- Fixed lstat @kamomil

## [2.1.0] - 2018-08-12

### Added

- fs.glob support

## [2.0.27] - 2018-08-05

### Fixed

- Fixed for Winows paths #152
- Fixed ftp dir parsing (@dhirschfeld)

## [2.0.26] - 2018-07-26

### Fixed

- fs.copy and fs.move disable workers if not thread-safe
- fs.match detects case insensitivity
- Open in exclusive mode is atomic (@squishy)
- Exceptions can be pickleabe (@Spacerat)

## [2.0.25] - 2018-07-20

### Added

- workers parameter to fs.copy, fs.move, and fs.mirror for concurrent
  copies

## [2.0.24] - 2018-06-28

### Added

- timeout to FTP opener

## [2.0.23] - 2018-05-02

- Fix for Markdown on PyPi, no code changes

## [2.0.22] - 2018-05-02

### Fixed

- Handling of broken unicode on Python2.7

### Added

- Added fs.getospath

## [2.0.21] - 2018-05-02

### Added

- Typing information
- Added Info.suffix, Info.suffixes, Info.stem attributes

### Fixed

- Fixed issue with implied directories in TarFS

### Changed

- Changed path.splitext so that 'leading periods on the basename are
  ignored', which is the behaviour of os.path.splitext

## [2.0.20] - 2018-03-13

### Fixed

- MultiFS.listdir now correctly filters out duplicates

## [2.0.19] - 2018-03-11

### Fixed

- encoding issue with TarFS
- CreateFailed now contains the original exception in `exc` attribute

## [2.0.18] - 2018-01-31

### Added

- fs.getfile function

### Changed

- Modified walk to use iterators internally (for more efficient walking)
- Modified fs.copy to use getfile

## [2.0.17] - 2017-11-20

### Fixed

- Issue with ZipFS files missing a byte

## [2.0.16] - 2017-11-11

### Added

- fs.parts

### Fixed

- Walk now yields Step named tuples as advertised

### Added

- Added max_depth parameter to fs.walk

## [2.0.15] - 2017-11-05

### Changed

- ZipFS files are now seekable (Martin Larralde)

## [2.0.14] - 2016-11-05

No changes, pushed wrong branch to PyPi.

## [2.0.13] - 2017-10-17

### Fixed

- Fixed ignore_errors in walk.py

## [2.0.12] - 2017-10-15

### Fixed

- settext, appendtext, appendbytes, setbytes now raise a TypeError if
  the type is wrong, rather than ValueError
- More efficient feature detection for FTPFS
- Fixes for `fs.filesize`
- Major documentation refactor (Martin Larralde)

## [2.0.11]

### Added

- fs.mirror

## [2.0.10]

### Added

- Added params support to FS URLs

### Fixed

- Many fixes to FTPFS contributed by Martin Larralde.

## [2.0.9]

### Changed

- MountFS and MultiFS now accept FS URLS
- Add openers for AppFS

## [2.0.8] - 2017-08-13

### Added

- Lstat info namespace
- Link info namespace
- FS.islink method
- Info.is_link method

## [2.0.7] - 2017-08-06

### Fixes

- Fixed entry point breaking pip

## [2.0.6] - 2017-08-05

### Fixes

- Opener refinements

## [2.0.5] - 2017-08-02

### Fixed

- Fixed potential for deadlock in MemoryFS

### Added

- Added factory parameter to opendir.
- ClosingSubFS.
- File objects are all derived from io.IOBase.

### Fixed

- Fix closing for FTP opener.

## [2.0.4] - 2017-06-11

### Added

- Opener extension mechanism contributed by Martin Larralde.
- Support for pathlike objects.

### Fixed

- Stat information was missing from info.

### Changed

- More specific error when `validatepath` throws an error about the path
  argument being the wrong type, and changed from a ValueError to a
  TypeError.
- Deprecated `encoding` parameter in OSFS.

## [2.0.3] - 2017-04-22

### Added

- New `copy_if_newer' functionality in`copy` module.

### Fixed

- Improved `FTPFS` support for non-strict servers.

## [2.0.2] - 2017-03-12

### Changed

- Improved FTP support for non-compliant servers
- Fix for ZipFS implied directories

## [2.0.1] - 2017-03-11

### Added

- TarFS contributed by Martin Larralde

### Fixed

- FTPFS bugs.

## [2.0.0] - 2016-12-07

New version of the PyFilesystem API.<|MERGE_RESOLUTION|>--- conflicted
+++ resolved
@@ -17,10 +17,8 @@
 - Fixed tests leaving tmp files
 - Fixed typing issues
 - Fixed link namespace returning bytes
-<<<<<<< HEAD
 - Fixed broken FSURL in windows [#329](https://github.com/PyFilesystem/pyfilesystem2/issues/329)
 - Fixed hidden exception at fs.close() when opening an absent zip/tar file URL [#333](https://github.com/PyFilesystem/pyfilesystem2/issues/333)
-=======
 - Fixed abstract class import from `collections` which would break on Python 3.8
 - Fixed incorrect imports of `mock` on Python 3
 - Removed some unused imports and unused `requirements.txt` file
@@ -28,9 +26,7 @@
 
 ### Changed
 
-Entire test suite has been migrated to [pytest](https://docs.pytest.org/en/latest/).
-Closes [#327](https://github.com/PyFilesystem/pyfilesystem2/issues/327).
->>>>>>> 667d4775
+- Entire test suite has been migrated to [pytest](https://docs.pytest.org/en/latest/). Closes [#327](https://github.com/PyFilesystem/pyfilesystem2/issues/327).
 
 ## [2.4.10] - 2019-07-29
 
