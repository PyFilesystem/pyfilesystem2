--- conflicted
+++ resolved
@@ -12,19 +12,16 @@
 - Fixed tests leaving tmp files
 - Fixed typing issues
 - Fixed link namespace returning bytes
-<<<<<<< HEAD
-- Fixed missing `errno.ENOTSUP` on PyPy. Closes [#338](https://github.com/PyFilesystem/pyfilesystem2/issues/338).
-=======
 - Fixed abstract class import from `collections` which would break on Python 3.8
 - Fixed incorrect imports of `mock` on Python 3
 - Removed some unused imports and unused `requirements.txt` file
 - Added mypy checks to Travis
+- Fixed missing `errno.ENOTSUP` on PyPy. Closes [#338](https://github.com/PyFilesystem/pyfilesystem2/issues/338).
 
 ### Changed
 
 Entire test suite has been migrated to [pytest](https://docs.pytest.org/en/latest/).
 Closes [#327](https://github.com/PyFilesystem/pyfilesystem2/issues/327).
->>>>>>> 667d4775
 
 ## [2.4.10] - 2019-07-29
 
