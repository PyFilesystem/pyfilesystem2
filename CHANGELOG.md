--- conflicted
+++ resolved
@@ -22,15 +22,11 @@
 - Fixed abstract class import from `collections` which would break on Python 3.8
 - Fixed incorrect imports of `mock` on Python 3
 - Removed some unused imports and unused `requirements.txt` file
-<<<<<<< HEAD
 - Added mypy checks to Travis. Closes [#332](https://github.com/PyFilesystem/pyfilesystem2/issues/332).
+- Fixed missing `errno.ENOTSUP` on PyPy. Closes [#338](https://github.com/PyFilesystem/pyfilesystem2/issues/338).
 - Fixed bug in a decorator that would trigger an `AttributeError` when a class
   was created that implemented a deprecated method and had no docstring of its
   own.
-=======
-- Added mypy checks to Travis
-- Fixed missing `errno.ENOTSUP` on PyPy. Closes [#338](https://github.com/PyFilesystem/pyfilesystem2/issues/338).
->>>>>>> 2d9189d4
 
 ### Changed
 
