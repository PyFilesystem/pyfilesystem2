--- conflicted
+++ resolved
@@ -17,14 +17,10 @@
 ### Fixed
 - Elaborated documentation of `filter_dirs` and `exclude_dirs` in `fs.walk.Walker`.
   Closes [#371](https://github.com/PyFilesystem/pyfilesystem2/issues/371).
-<<<<<<< HEAD
 - Fixes a backward incompatibility where `fs.move.move_file` raises `DestinationExists`
   ([#535](https://github.com/PyFilesystem/pyfilesystem2/issues/535)).
-
-=======
 - Fixed a bug where files could be truncated or deleted when moved / copied onto itself.
   Closes [#546](https://github.com/PyFilesystem/pyfilesystem2/issues/546)
->>>>>>> 11ad1ecd
 
 ## [2.4.16] - 2022-05-02
 
