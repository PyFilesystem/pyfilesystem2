# Change Log

All notable changes to this project will be documented in this file.

The format is based on [Keep a Changelog](http://keepachangelog.com/)
and this project adheres to [Semantic Versioning](http://semver.org/).


## Unreleased

<<<<<<< HEAD
### Added

### Changed

### Fixed

- Fixed `ResourceLocked` error translation on Windows [#484](https://github.com/PyFilesystem/pyfilesystem2/issues/484).
=======
### Changed

- Support more lenient usernames and group names in FTP servers
  ([#507](https://github.com/PyFilesystem/pyfilesystem2/pull/507)).
  Closes [#506](https://github.com/PyFilesystem/pyfilesystem2/issues/506).

### Fixed

- Fixed `MemoryFS.move` and `MemoryFS.movedir` not updating the name of moved
  resources, causing `MemoryFS.scandir` to use the old name.
  ([#510](https://github.com/PyFilesystem/pyfilesystem2/pull/510)).
  Closes [#509](https://github.com/PyFilesystem/pyfilesystem2/issues/509).
>>>>>>> a6ea045e


## [2.4.14] - 2021-11-16

### Added

- Added `fs.copy.copy_file_if`, `fs.copy.copy_dir_if`, and `fs.copy.copy_fs_if`.
  Closes [#458](https://github.com/PyFilesystem/pyfilesystem2/issues/458).
- Added `fs.base.FS.getmodified`.

### Changed

- FTP servers that do not support the MLST command now try to use the MDTM command to
  retrieve the last modification timestamp of a resource.
  Closes [#456](https://github.com/PyFilesystem/pyfilesystem2/pull/456).

### Fixed

- Fixed performance bugs in `fs.copy.copy_dir_if_newer`. Test cases were adapted to catch those bugs in the future.
- Fixed precision bug for timestamps in `fs.OSFS.setinfo`.


## [2.4.13] - 2021-03-27

### Added

- Added FTP over TLS (FTPS) support to FTPFS.
  Closes [#437](https://github.com/PyFilesystem/pyfilesystem2/issues/437),
  [#449](https://github.com/PyFilesystem/pyfilesystem2/pull/449).
- `PathError` now supports wrapping an exception using the `exc` argument.
  Closes [#453](https://github.com/PyFilesystem/pyfilesystem2/issues/453).
- Better documentation of the `writable` parameter of `fs.open_fs`, and
  hint about using `fs.wrap.read_only` when a read-only filesystem is
  required. Closes [#441](https://github.com/PyFilesystem/pyfilesystem2/issues/441).
- Copy and move operations now provide a parameter `preserve_time` that, when
  passed as `True`, makes sure the "mtime" of the destination file will be
  the same as that of the source file.

### Changed

- Make `FS.upload` explicit about the expected error when the parent directory of the destination does not exist.
  Closes [#445](https://github.com/PyFilesystem/pyfilesystem2/pull/445).
- Migrate continuous integration from Travis-CI to GitHub Actions and introduce several linters
  again in the build steps ([#448](https://github.com/PyFilesystem/pyfilesystem2/pull/448)).
  Closes [#446](https://github.com/PyFilesystem/pyfilesystem2/issues/446).
- Stop requiring `pytest` to run tests, allowing any test runner supporting `unittest`-style
  test suites.
- `FSTestCases` now builds the large data required for `upload` and `download` tests only
  once in order to reduce the total testing time.
- `MemoryFS.move` and `MemoryFS.movedir` will now avoid copying data.
  Closes [#452](https://github.com/PyFilesystem/pyfilesystem2/issues/452).
- `FS.removetree("/")` behaviour has been standardized in all filesystems, and
  is expected to clear the contents of the root folder without deleting it.
  Closes [#471](https://github.com/PyFilesystem/pyfilesystem2/issues/471).
- `FS.getbasic` is now deprecated, as it is redundant with `FS.getinfo`,
  and `FS.getinfo` is now explicitly expected to return the *basic* info
  namespace unconditionally. Closes [#469](https://github.com/PyFilesystem/pyfilesystem2/issues/469).

### Fixed

- Make `FTPFile`, `MemoryFile` and `RawWrapper` accept [`array.array`](https://docs.python.org/3/library/array.html)
  arguments for the `write` and `writelines` methods, as expected by their base class [`io.RawIOBase`](https://docs.python.org/3/library/io.html#io.RawIOBase).
- Various documentation issues, including `MemoryFS` docstring not rendering properly.
- Avoid creating a new connection on every call of `FTPFS.upload`. Closes [#455](https://github.com/PyFilesystem/pyfilesystem2/issues/455).
- `WrapReadOnly.removetree` not raising a `ResourceReadOnly` when called. Closes [#468](https://github.com/PyFilesystem/pyfilesystem2/issues/468).
- `WrapCachedDir.isdir` and `WrapCachedDir.isfile` raising a `ResourceNotFound` error on non-existing path ([#470](https://github.com/PyFilesystem/pyfilesystem2/pull/470)).
- `FTPFS` not listing certain entries with sticky/SUID/SGID permissions set by Linux server ([#473](https://github.com/PyFilesystem/pyfilesystem2/pull/473)).
  Closes [#451](https://github.com/PyFilesystem/pyfilesystem2/issues/451).
- `scandir` iterator not being closed explicitly in `OSFS.scandir`, occasionally causing a `ResourceWarning`
  to be thrown. Closes [#311](https://github.com/PyFilesystem/pyfilesystem2/issues/311).
- Incomplete type annotations for the `temp_fs` parameter of `WriteTarFS` and `WriteZipFS`.
  Closes [#410](https://github.com/PyFilesystem/pyfilesystem2/issues/410).


## [2.4.12] - 2021-01-14

### Added

- Missing `mode` attribute to `_MemoryFile` objects returned by `MemoryFS.openbin`.
- Missing `readinto` method for `MemoryFS` and `FTPFS` file objects. Closes
  [#380](https://github.com/PyFilesystem/pyfilesystem2/issues/380).
- Added compatibility if a Windows FTP server returns file information to the
  `LIST` command with 24-hour times. Closes [#438](https://github.com/PyFilesystem/pyfilesystem2/issues/438).
- Added Python 3.9 support. Closes [#443](https://github.com/PyFilesystem/pyfilesystem2/issues/443).

### Changed

- Start testing on PyPy. Due to [#342](https://github.com/PyFilesystem/pyfilesystem2/issues/342)
  we have to treat PyPy builds specially and allow them to fail, but at least we'll
  be able to see if we break something aside from known issues with FTP tests.
- Include docs in source distributions as well as the whole tests folder,
  ensuring `conftest.py` is present, fixes [#364](https://github.com/PyFilesystem/pyfilesystem2/issues/364).
- Stop patching copy with Python 3.8+ because it already uses `sendfile`
  ([#424](https://github.com/PyFilesystem/pyfilesystem2/pull/424)).
  Closes [#421](https://github.com/PyFilesystem/pyfilesystem2/issues/421).

### Fixed

- Fixed crash when CPython's -OO flag is used
- Fixed error when parsing timestamps from a FTP directory served from a WindowsNT FTP Server.
  Closes [#395](https://github.com/PyFilesystem/pyfilesystem2/issues/395).
- Fixed documentation of `Mode.to_platform_bin`. Closes [#382](https://github.com/PyFilesystem/pyfilesystem2/issues/382).
- Fixed the code example in the "Testing Filesystems" section of the
  "Implementing Filesystems" guide. Closes [#407](https://github.com/PyFilesystem/pyfilesystem2/issues/407).
- Fixed `FTPFS.openbin` not implicitly opening files in binary mode like expected
  from `openbin`. Closes [#406](https://github.com/PyFilesystem/pyfilesystem2/issues/406).


## [2.4.11] - 2019-09-07

### Added

- Added geturl for TarFS and ZipFS for 'fs' purpose. NoURL for 'download' purpose.
- Added helpful root path in CreateFailed exception.
  Closes [#340](https://github.com/PyFilesystem/pyfilesystem2/issues/340).
- Added Python 3.8 support.

### Fixed

- Fixed tests leaving tmp files
- Fixed typing issues
- Fixed link namespace returning bytes
- Fixed broken FSURL in windows [#329](https://github.com/PyFilesystem/pyfilesystem2/issues/329)
- Fixed hidden exception at fs.close() when opening an absent zip/tar file URL [#333](https://github.com/PyFilesystem/pyfilesystem2/issues/333)
- Fixed abstract class import from `collections` which would break on Python 3.8
- Fixed incorrect imports of `mock` on Python 3
- Removed some unused imports and unused `requirements.txt` file
- Added mypy checks to Travis. Closes [#332](https://github.com/PyFilesystem/pyfilesystem2/issues/332).
- Fixed missing `errno.ENOTSUP` on PyPy. Closes [#338](https://github.com/PyFilesystem/pyfilesystem2/issues/338).
- Fixed bug in a decorator that would trigger an `AttributeError` when a class
  was created that implemented a deprecated method and had no docstring of its
  own.

### Changed

- Entire test suite has been migrated to [pytest](https://docs.pytest.org/en/latest/). Closes [#327](https://github.com/PyFilesystem/pyfilesystem2/issues/327).
- Style checking is now enforced using `flake8`; this involved some code cleanup
  such as removing unused imports.

## [2.4.10] - 2019-07-29

### Fixed

- Fixed broken WrapFS.movedir [#322](https://github.com/PyFilesystem/pyfilesystem2/issues/322).

## [2.4.9] - 2019-07-28

### Fixed

- Restored fs.path import
- Fixed potential race condition in makedirs. Fixes [#310](https://github.com/PyFilesystem/pyfilesystem2/issues/310)
- Added missing methods to WrapFS. Fixed [#294](https://github.com/PyFilesystem/pyfilesystem2/issues/294)

### Changed

- `MemFS` now immediately releases all memory it holds when `close()` is called,
  rather than when it gets garbage collected. Closes [issue #308](https://github.com/PyFilesystem/pyfilesystem2/issues/308).
- `FTPFS` now translates `EOFError` into `RemoteConnectionError`. Closes [#292](https://github.com/PyFilesystem/pyfilesystem2/issues/292)
- Added automatic close for filesystems that go out of scope. Fixes [#298](https://github.com/PyFilesystem/pyfilesystem2/issues/298)

## [2.4.8] - 2019-06-12

### Changed

- `geturl` will return URL with user/password if needed @zmej-serow

## [2.4.7] - 2019-06-08

### Added

- Flag to OSFS to disable env var expansion

## [2.4.6] - 2019-06-08

### Added

- Implemented `geturl` in FTPFS @zmej-serow

### Fixed

- Fixed FTP test suite when time is not UTC-0 @mrg0029
- Fixed issues with paths in tarfs https://github.com/PyFilesystem/pyfilesystem2/issues/284

### Changed

- Dropped Python3.3 support

## [2.4.5] - 2019-05-05

### Fixed

- Restored deprecated `setfile` method with deprecation warning to change to `writefile`
- Fixed exception when a tarfile contains a path called '.' https://github.com/PyFilesystem/pyfilesystem2/issues/275
- Made TarFS directory loading lazy

### Changed

- Detect case insensitivity using by writing temp file

## [2.4.4] - 2019-02-23

### Fixed

- OSFS fail in nfs mounts

## [2.4.3] - 2019-02-23

### Fixed

- Fixed broken "case_insensitive" check
- Fixed Windows test fails

## [2.4.2] - 2019-02-22

### Fixed

- Fixed exception when Python runs with -OO

## [2.4.1] - 2019-02-20

### Fixed

- Fixed hash method missing from WrapFS

## [2.4.0] - 2019-02-15

### Added

- Added `exclude` and `filter_dirs` arguments to walk
- Micro-optimizations to walk

## [2.3.1] - 2019-02-10

### Fixed

- Add encoding check in OSFS.validatepath

## [2.3.0] - 2019-01-30

### Fixed

- IllegalBackReference had mangled error message

### Added

- FS.hash method

## [2.2.1] - 2019-01-06

### Fixed

- `Registry.install` returns its argument.

## [2.2.0] - 2019-01-01

A few methods have been renamed for greater clarity (but functionality remains the same).

The old methods are now aliases and will continue to work, but will
issue a deprecation warning via the `warnings` module.
Please update your code accordingly.

- `getbytes` -> `readbytes`
- `getfile` -> `download`
- `gettext` -> `readtext`
- `setbytes` -> `writebytes`
- `setbinfile` -> `upload`
- `settext` -> `writetext`

### Changed

- Changed default chunk size in `copy_file_data` to 1MB
- Added `chunk_size` and `options` to `FS.upload`

## [2.1.3] - 2018-12-24

### Fixed

- Incomplete FTPFile.write when using `workers` @geoffjukes
- Fixed AppFS not creating directory

### Added

- Added load_extern switch to opener, fixes #228 @althanos

## [2.1.2] - 2018-11-10

### Added

- Support for Windows NT FTP servers @sspross

### Fixed

- Root dir of MemoryFS accesible as a file
- Packaging issues @televi
- Deprecation warning re collections.Mapping

## [2.1.1] - 2018-10-03

### Added

- Added PEP 561 py.typed files
- Use sendfile for faster copies @althonos
- Atomic exclusive mode in Py2.7 @sqwishy

### Fixed

- Fixed lstat @kamomil

## [2.1.0] - 2018-08-12

### Added

- fs.glob support

## [2.0.27] - 2018-08-05

### Fixed

- Fixed for Winows paths #152
- Fixed ftp dir parsing (@dhirschfeld)

## [2.0.26] - 2018-07-26

### Fixed

- fs.copy and fs.move disable workers if not thread-safe
- fs.match detects case insensitivity
- Open in exclusive mode is atomic (@squishy)
- Exceptions can be pickleabe (@Spacerat)

## [2.0.25] - 2018-07-20

### Added

- workers parameter to fs.copy, fs.move, and fs.mirror for concurrent
  copies

## [2.0.24] - 2018-06-28

### Added

- timeout to FTP opener

## [2.0.23] - 2018-05-02

- Fix for Markdown on PyPi, no code changes

## [2.0.22] - 2018-05-02

### Fixed

- Handling of broken unicode on Python2.7

### Added

- Added fs.getospath

## [2.0.21] - 2018-05-02

### Added

- Typing information
- Added Info.suffix, Info.suffixes, Info.stem attributes

### Fixed

- Fixed issue with implied directories in TarFS

### Changed

- Changed path.splitext so that 'leading periods on the basename are
  ignored', which is the behaviour of os.path.splitext

## [2.0.20] - 2018-03-13

### Fixed

- MultiFS.listdir now correctly filters out duplicates

## [2.0.19] - 2018-03-11

### Fixed

- encoding issue with TarFS
- CreateFailed now contains the original exception in `exc` attribute

## [2.0.18] - 2018-01-31

### Added

- fs.getfile function

### Changed

- Modified walk to use iterators internally (for more efficient walking)
- Modified fs.copy to use getfile

## [2.0.17] - 2017-11-20

### Fixed

- Issue with ZipFS files missing a byte

## [2.0.16] - 2017-11-11

### Added

- fs.parts

### Fixed

- Walk now yields Step named tuples as advertised

### Added

- Added max_depth parameter to fs.walk

## [2.0.15] - 2017-11-05

### Changed

- ZipFS files are now seekable (Martin Larralde)

## [2.0.14] - 2016-11-05

No changes, pushed wrong branch to PyPi.

## [2.0.13] - 2017-10-17

### Fixed

- Fixed ignore_errors in walk.py

## [2.0.12] - 2017-10-15

### Fixed

- settext, appendtext, appendbytes, setbytes now raise a TypeError if
  the type is wrong, rather than ValueError
- More efficient feature detection for FTPFS
- Fixes for `fs.filesize`
- Major documentation refactor (Martin Larralde)

## [2.0.11]

### Added

- fs.mirror

## [2.0.10]

### Added

- Added params support to FS URLs

### Fixed

- Many fixes to FTPFS contributed by Martin Larralde.

## [2.0.9]

### Changed

- MountFS and MultiFS now accept FS URLS
- Add openers for AppFS

## [2.0.8] - 2017-08-13

### Added

- Lstat info namespace
- Link info namespace
- FS.islink method
- Info.is_link method

## [2.0.7] - 2017-08-06

### Fixes

- Fixed entry point breaking pip

## [2.0.6] - 2017-08-05

### Fixes

- Opener refinements

## [2.0.5] - 2017-08-02

### Fixed

- Fixed potential for deadlock in MemoryFS

### Added

- Added factory parameter to opendir.
- ClosingSubFS.
- File objects are all derived from io.IOBase.

### Fixed

- Fix closing for FTP opener.

## [2.0.4] - 2017-06-11

### Added

- Opener extension mechanism contributed by Martin Larralde.
- Support for pathlike objects.

### Fixed

- Stat information was missing from info.

### Changed

- More specific error when `validatepath` throws an error about the path
  argument being the wrong type, and changed from a ValueError to a
  TypeError.
- Deprecated `encoding` parameter in OSFS.

## [2.0.3] - 2017-04-22

### Added

- New `copy_if_newer` functionality in `copy` module.

### Fixed

- Improved `FTPFS` support for non-strict servers.

## [2.0.2] - 2017-03-12

### Changed

- Improved FTP support for non-compliant servers
- Fix for `ZipFS` implied directories

## [2.0.1] - 2017-03-11

### Added

- `TarFS` contributed by Martin Larralde.

### Fixed

- `FTPFS` bugs.

## [2.0.0] - 2016-12-07

New version of the PyFilesystem API.<|MERGE_RESOLUTION|>--- conflicted
+++ resolved
@@ -8,15 +8,8 @@
 
 ## Unreleased
 
-<<<<<<< HEAD
-### Added
-
-### Changed
-
-### Fixed
-
-- Fixed `ResourceLocked` error translation on Windows [#484](https://github.com/PyFilesystem/pyfilesystem2/issues/484).
-=======
+### Added
+
 ### Changed
 
 - Support more lenient usernames and group names in FTP servers
@@ -25,11 +18,11 @@
 
 ### Fixed
 
+- Fixed `ResourceLocked` error translation on Windows [#484](https://github.com/PyFilesystem/pyfilesystem2/issues/484).
 - Fixed `MemoryFS.move` and `MemoryFS.movedir` not updating the name of moved
   resources, causing `MemoryFS.scandir` to use the old name.
   ([#510](https://github.com/PyFilesystem/pyfilesystem2/pull/510)).
   Closes [#509](https://github.com/PyFilesystem/pyfilesystem2/issues/509).
->>>>>>> a6ea045e
 
 
 ## [2.4.14] - 2021-11-16
