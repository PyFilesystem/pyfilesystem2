"""Manage filesystems on remote FTP servers.
"""

from __future__ import print_function
from __future__ import unicode_literals

from collections import OrderedDict
import calendar
import io
import itertools
import socket
import threading

from contextlib import contextmanager
from ftplib import FTP
from ftplib import error_perm
from ftplib import error_temp

from six import PY2
from six import text_type

from . import errors
from .base import FS
from .constants import DEFAULT_CHUNK_SIZE
from .enums import ResourceType
from .enums import Seek
from .info import Info
from .iotools import line_iterator
from .mode import Mode
from .path import abspath
from .path import basename
from .path import normpath
from .path import split
from . import _ftp_parse as ftp_parse


__all__ = ['FTPFS']


@contextmanager
def ftp_errors(fs, path=None):
    try:
        with fs._lock:
            yield
    except socket.error:
        raise errors.RemoteConnectionError(
            msg='unable to connect to {}'.format(fs.host)
        )
    except error_temp as error:
        if path is not None:
            raise errors.ResourceError(
                path,
                msg="ftp error on resource '{}' ({})".format(path, error)
            )
        else:
            raise errors.OperationFailed(
                msg='ftp error ({})'.format(error)
            )
    except error_perm as error:
        code, message = _parse_ftp_error(error)
        if code == 552:
            raise errors.InsufficientStorage(
                path=path,
                msg=message
            )
        elif code in (501, 550):
            raise errors.ResourceNotFound(path=path)
        raise errors.PermissionDenied(
            msg=message
        )


@contextmanager
def manage_ftp(ftp):
    try:
        yield ftp
    finally:
        try:
            ftp.quit()
        except:  # pragma: nocover
            pass


def _parse_ftp_error(error):
    """Extract code and message from ftp error."""
    code, _, message = text_type(error).partition(' ')
    if code.isdigit():
        code = int(code)
    return code, message


if PY2:
    def _encode(st, encoding):
        return st.encode(encoding) if isinstance(st, text_type) else st
    def _decode(st, encoding):
        return st.decode(encoding, 'replace') if isinstance(st, bytes) else st
else:
    def _encode(st, _):
        return st
    def _decode(st, _):
        return st


class FTPFile(io.IOBase):

    def __init__(self, ftpfs, path, mode):
        super(FTPFile, self).__init__()
        self.fs = ftpfs
        self.path = path
        self.mode = Mode(mode)
        self.pos = 0
        self._lock = threading.Lock()
        self.ftp = self._open_ftp()
        self._read_conn = None
        self._write_conn = None

    def _open_ftp(self):
        """Open an ftp object for the file."""
        ftp = self.fs._open_ftp()
        ftp.voidcmd(str('TYPE I'))
        return ftp

    @property
    def read_conn(self):
        if self._read_conn is None:
            self._read_conn = self.ftp.transfercmd(
                str('RETR ') + _encode(self.path, self.ftp.encoding),
                self.pos
            )
        return self._read_conn

    @property
    def write_conn(self):
        if self._write_conn is None:
            if self.mode.appending:
                self._write_conn = self.ftp.transfercmd(
                    str('APPE ') + _encode(self.path, self.ftp.encoding)
                )
            else:
                self._write_conn = self.ftp.transfercmd(
                    str('STOR ') + _encode(self.path, self.ftp.encoding),
                    self.pos
                )
        return self._write_conn

    def __repr__(self):
        _repr = "<ftpfile {!r} {!r} {!r}>"
        return _repr.format(self.fs.ftp_url, self.path, self.mode)

    def close(self):
        if not self.closed:
            with self._lock:
                try:
                    if self._write_conn is not None:
                        self._write_conn.close()
                        self._write_conn = None
                    if self._read_conn is not None:
                        self._read_conn.close()
                        self._read_conn = None
                    try:
                        self.ftp.quit()
                    except error_temp:  # pragma: nocover
                        pass
                finally:
                    super(FTPFile, self).close()

    def tell(self):
        return self.pos

    def readable(self):
        return self.mode.reading

    def read(self, size=-1):
        if not self.mode.reading:
            raise IOError('File not open for reading')

        chunks = []
        remaining = size

        conn = self.read_conn
        with self._lock:
            while remaining:
                if remaining < 0:
                    read_size = DEFAULT_CHUNK_SIZE
                else:
                    read_size = min(DEFAULT_CHUNK_SIZE, remaining)
                try:
                    chunk = conn.recv(read_size)
                except socket.error:  # pragma: nocover
                    break
                if not chunk:
                    break
                chunks.append(chunk)
                self.pos += len(chunk)
                remaining -= len(chunk)
        return b''.join(chunks)

    def readline(self, size=None):
        return next(line_iterator(self, size))

    def readlines(self, hint=-1):
        lines = []
        size = 0
        for line in line_iterator(self):
            lines.append(line)
            size += len(line)
            if hint != -1 and size > hint:
                break
        return lines

    def writable(self):
        return self.mode.writing

    def write(self, data):
        if not self.mode.writing:
            raise IOError('File not open for writing')

        with self._lock:
            conn = self.write_conn
            data_pos = 0
            remaining_data = len(data)

            while remaining_data:
                chunk_size = min(remaining_data, DEFAULT_CHUNK_SIZE)
                sent_size = conn.send(data[data_pos:data_pos + chunk_size])
                data_pos += sent_size
                remaining_data -= sent_size
                self.pos += sent_size

        return data_pos

    def writelines(self, lines):
        self.write(b''.join(lines))

    def truncate(self, size=None):
        # Inefficient, but I don't know if truncate is possible with ftp
        with self._lock:
            if size is None:
                size = self.tell()
            with self.fs.openbin(self.path) as f:
                data = f.read(size)
            with self.fs.openbin(self.path, 'w') as f:
                f.write(data)
                if len(data) < size:
                    f.write(b'\0' * (size - len(data)))
        return size

    def seekable(self):
        return True

    def seek(self, pos, whence=Seek.set):
        if whence not in (Seek.set, Seek.current, Seek.end):
            raise ValueError('invalid value for whence')
        with self._lock:
            if whence == Seek.set:
                new_pos = pos
            elif whence == Seek.current:
                new_pos = self.pos + pos
            elif whence == Seek.end:
                file_size = self.fs.getsize(self.path)
                new_pos = file_size + pos
            self.pos = max(0, new_pos)

            self.ftp.quit()
            self.ftp = self._open_ftp()

            if self._read_conn:
                self._read_conn.close()
                self._read_conn = None
            if self._write_conn:
                self._write_conn.close()
                self._write_conn = None
        return self.tell()


class FTPFS(FS):
    """A FTP (File Transport Protocol) Filesystem.

    Arguments:
        host (str): A FTP host, e.g. ``'ftp.mirror.nl'``.
        user (str, optional): A username (default is ``'anonymous'``).
        passwd (str, optional): Password for the server, or `None` for anon.
        acct (str, optional): FTP account.
        timeout (int, optional): Timeout for contacting server (in seconds,
            defaults to 10).
        port (int, optional): FTP port number (default 21).

    """

    _meta = {
        'invalid_path_chars': '\0',
        'network': True,
        'read_only': False,
        'thread_safe': True,
        'unicode_paths': True,
        'virtual': False,
    }

    def __init__(self,
                 host,
                 user='anonymous',
                 passwd='',
                 acct='',
                 timeout=10,
                 port=21):
        super(FTPFS, self).__init__()
        self.host = host
        self.user = user
        self.passwd = passwd
        self.acct = acct
        self.timeout = timeout
        self.port = port

        self.encoding = 'latin-1'
        self._ftp = None
        self._welcome = None
        self._features = None

    def __repr__(self):
        return "FTPFS({!r}, port={!r})".format(self.host, self.port)

    def __str__(self):
        _fmt = (
            "<ftpfs '{host}'>"
            if self.port == 21
            else "<ftpfs '{host}:{port}'>"
        )
        return _fmt.format(host=self.host, port=self.port)

    @classmethod
    def _parse_features(cls, feat_response):
        """Parse a dict of features from FTP feat response."""
        features = {}
        if feat_response.split('-')[0] == '211':
            for line in feat_response.splitlines():
                if line.startswith(' '):
                    key, _, value = line[1:].partition(' ')
                    features[key] = value
        return features

    def _open_ftp(self):
        """Open a new ftp object."""
        _ftp = FTP()
        _ftp.set_debuglevel(0)
        with ftp_errors(self):
            _ftp.connect(self.host, self.port, self.timeout)
            _ftp.login(self.user, self.passwd, self.acct)
            self._features = {}
            try:
                feat_response = _decode(_ftp.sendcmd("FEAT"), 'latin-1')
            except error_perm:
                self.encoding = 'latin-1'
            else:
                self._features = self._parse_features(feat_response)
                self.encoding = (
                    'utf-8'
                    if 'UTF8' in self._features
                    else 'latin-1'
                )
                if not PY2:
                    _ftp.file = _ftp.sock.makefile(
                        'r',
                        encoding=self.encoding
                    )
        _ftp.encoding = self.encoding
        self._welcome = _ftp.welcome
        return _ftp

    def _manage_ftp(self):
        ftp = self._open_ftp()
        return manage_ftp(ftp)

    @property
    def ftp_url(self):
        """Get the FTP url this filesystem will open."""
        url = (
            "ftp://{}".format(self.host)
            if self.port == 21
            else "ftp://{}:{}".format(self.host, self.port)
        )
        return url

    @property
    def ftp(self):
<<<<<<< HEAD
        """`~ftplib.FTP`: the underlying FTP client.
        """
=======
        """Get a FTP (ftplib) object."""
        return self._get_ftp()

    def _get_ftp(self):
>>>>>>> d2da5683
        if self._ftp is None:
            self._ftp = self._open_ftp()
        return self._ftp

    @property
    def features(self):
<<<<<<< HEAD
        """`dict`: features of the remote FTP server.
        """
        if self._features is None:
            try:
                response = _decode(self.ftp.sendcmd("FEAT"), "ascii")
            except error_perm:
                self._features = {}
            else:
                self._features = {}
                if response.split('-')[0] == '211':
                    for line in response.splitlines():
                        if line.startswith(' '):
                            k, _, v = line[1:].partition(' ')
                            self._features[k] = v
=======
        """Get features dict from FTP server."""
        self._get_ftp()
>>>>>>> d2da5683
        return self._features

    def _read_dir(self, path):
        _path = abspath(normpath(path))
        lines = []
        with ftp_errors(self, path=path):
            self.ftp.retrlines(
                str('LIST ') + _encode(_path, self.ftp.encoding),
                lines.append
            )
        lines = [
            line.decode('utf-8') if isinstance(line, bytes) else line
            for line in lines
        ]
        _list = [Info(raw_info) for raw_info in ftp_parse.parse(lines)]
        dir_listing = OrderedDict({info.name: info for info in _list})
        return dir_listing

    @property
    def supports_mlst(self):
        """Check if server supports MLST feature."""
        return 'MLST' in self.features

    def create(self, path, wipe=False):
        _path = self.validatepath(path)
        with ftp_errors(self, path):
            if wipe or not self.isfile(path):
                empty_file = io.BytesIO()
                self.ftp.storbinary(
                    str("STOR ") + _encode(_path, self.ftp.encoding),
                    empty_file
                )

    @classmethod
    def _parse_ftp_time(cls, time_text):
        """Parse a time from an ftp directory listing."""
        try:
            tm_year = int(time_text[0:4])
            tm_month = int(time_text[4:6])
            tm_day = int(time_text[6:8])
            tm_hour = int(time_text[8:10])
            tm_min = int(time_text[10:12])
            tm_sec = int(time_text[12:14])
        except ValueError:
            return None
        epoch_time = calendar.timegm((
            tm_year,
            tm_month,
            tm_day,
            tm_hour,
            tm_min,
            tm_sec
        ))
        return epoch_time

    @classmethod
    def _parse_facts(cls, line):
        name = None
        facts = {}
        for fact in line.split(';'):
            key, sep, value = fact.partition('=')
            if sep:
                key = key.strip().lower()
                value = value.strip()
                facts[key] = value
            else:
                name = basename(fact.rstrip('/').strip())
        return name if name not in ('.', '..') else None, facts

    @classmethod
    def _parse_mlsx(cls, lines):
        for line in lines:
            name, facts = cls._parse_facts(line.strip())
            if name is None:
                continue
            is_dir = facts.get('type', None) in ('dir', 'cdir', 'pdir')
            raw_info = {
                "basic":
                {
                    "name": name,
                    "is_dir": is_dir,
                },
                "details":
                {
                    "type": (
                        int(ResourceType.directory)
                        if is_dir else
                        int(ResourceType.file)
                    )
                },
                "ftp": facts
            }
            details = raw_info['details']
            size_str = facts.get('size', facts.get('sizd', '0'))
            size = 0
            if size_str.isdigit():
                size = int(size_str)
            details['size'] = size
            if 'modify' in facts:
                details['modified'] = cls._parse_ftp_time(facts['modify'])
            if 'create' in facts:
                details['created'] = cls._parse_ftp_time(facts['create'])
            yield raw_info

    def getinfo(self, path, namespaces=None):
        _path = self.validatepath(path)
        namespaces = namespaces or ()

        if _path == '/':
            return Info({
                "basic":
                {
                    "name": "",
                    "is_dir": True
                },
                "details":
                {
                    "type": int(ResourceType.directory)
                }
            })

        if self.supports_mlst:
            with self._lock:
                with ftp_errors(self, path=path):
                    response = self.ftp.sendcmd(
                        str('MLST ') + _encode(_path, self.ftp.encoding)
                    )
                lines = _decode(response, self.ftp.encoding).splitlines()[1:-1]
                for raw_info in self._parse_mlsx(lines):
                    return Info(raw_info)

        with ftp_errors(self, path=path):
            dir_name, file_name = split(_path)
            directory = self._read_dir(dir_name)
            if file_name not in directory:
                raise errors.ResourceNotFound(path)
            info = directory[file_name]
            return info

    def getmeta(self, namespace="standard"):
        _meta = {}
        self._get_ftp()
        if namespace == "standard":
            _meta = self._meta.copy()
            _meta['unicode_paths'] = "UTF8" in self.features
        return _meta


    def listdir(self, path):
        _path = self.validatepath(path)
        with self._lock:
            dir_list = [
                info.name
                for info in self.scandir(_path)
            ]
        return dir_list

    def makedir(self, path, permissions=None, recreate=False):
        _path = self.validatepath(path)

        with ftp_errors(self, path=path):
            if _path == '/':
                if recreate:
                    return self.opendir(path)
                else:
                    raise errors.DirectoryExists(path)

            if not (recreate and self.isdir(path)):
                try:
                    self.ftp.mkd(_encode(_path, self.ftp.encoding))
                except error_perm as error:
                    code, _ = _parse_ftp_error(error)
                    if code == 550:
                        if self.isdir(path):
                            raise errors.DirectoryExists(path)
                        else:
                            if self.exists(path):
                                raise errors.DirectoryExists(path)
                    raise errors.ResourceNotFound(path)
        return self.opendir(path)

    def openbin(self, path, mode="r", buffering=-1, **options):
        _mode = Mode(mode)
        _mode.validate_bin()
        _path = self.validatepath(path)

        with self._lock:
            try:
                info = self.getinfo(_path)
            except errors.ResourceNotFound:
                if _mode.reading:
                    raise errors.ResourceNotFound(path)
            else:
                if info.is_dir:
                    raise errors.FileExpected(path)
            if _mode.exclusive:
                raise errors.FileExists(path)
            ftp_file = FTPFile(self, _path, mode)
        return ftp_file

    def remove(self, path):
        self.check()
        _path = self.validatepath(path)
        with self._lock:
            if self.isdir(path):
                raise errors.FileExpected(path=path)
            with ftp_errors(self, path):
                self.ftp.delete(_encode(_path, self.ftp.encoding))

    def removedir(self, path):
        _path = self.validatepath(path)
        if _path == '/':
            raise errors.RemoveRootError()

        with ftp_errors(self, path):
            try:
                self.ftp.rmd(_encode(_path, self.ftp.encoding))
            except error_perm as error:
                code, _ = _parse_ftp_error(error)
                if code == 550:
                    if self.isfile(path):
                        raise errors.DirectoryExpected(path)
                    if not self.isempty(path):
                        raise errors.DirectoryNotEmpty(path)
                raise  # pragma: no cover

    def _scandir(self, path, namespaces=None):
        _path = self.validatepath(path)
        with self._lock:
            if self.supports_mlst:
                lines = []
                with ftp_errors(self, path=path):
                    try:
                        self.ftp.retrlines(
                            str("MLSD ") + _encode(_path, self.ftp.encoding),
                            lambda l: lines.append(_decode(l, self.ftp.encoding))
                        )
                    except error_perm:
                        if not self.getinfo(path).is_dir:
                            raise errors.DirectoryExpected(path)
                        raise # pragma: no cover
                if lines:
                    for raw_info in self._parse_mlsx(lines):
                        yield Info(raw_info)
                    return
            with self._lock:
                for info in self._read_dir(_path).values():
                    yield info

    def scandir(self, path, namespaces=None, page=None):
        if not self.supports_mlst and not self.getinfo(path).is_dir:
            raise errors.DirectoryExpected(path)
        iter_info = self._scandir(path, namespaces=namespaces)
        if page is not None:
            start, end = page
            iter_info = itertools.islice(iter_info, start, end)
        return iter_info

    def setbinfile(self, path, file):
        _path = self.validatepath(path)
        with self._lock:
            with self._manage_ftp() as ftp:
                with ftp_errors(self, path):
                    ftp.storbinary(
                        str("STOR ") + _encode(_path, self.ftp.encoding),
                        file
                    )

    def setbytes(self, path, contents):
        if not isinstance(contents, bytes):
            raise TypeError('contents must be bytes')
        self.setbinfile(path, io.BytesIO(contents))

    def setinfo(self, path, info):
        if not self.exists(path):
            raise errors.ResourceNotFound(path)

    def getbytes(self, path):
        _path = self.validatepath(path)
        data = io.BytesIO()
        with ftp_errors(self, path):
            with self._manage_ftp() as ftp:
                try:
                    ftp.retrbinary(
                        str("RETR ") + _encode(_path, self.ftp.encoding),
                        data.write
                    )
                except error_perm as error:
                    code, _ = _parse_ftp_error(error)
                    if code == 550:
                        if self.isdir(path):
                            raise errors.FileExpected(path)
                    raise

        data_bytes = data.getvalue()
        return data_bytes

    def close(self):
        if not self.isclosed():
            try:
                self.ftp.quit()
            except Exception:  # pragma: no cover
                pass
            self._ftp = None
        super(FTPFS, self).close()<|MERGE_RESOLUTION|>--- conflicted
+++ resolved
@@ -382,40 +382,20 @@
 
     @property
     def ftp(self):
-<<<<<<< HEAD
         """`~ftplib.FTP`: the underlying FTP client.
         """
-=======
-        """Get a FTP (ftplib) object."""
         return self._get_ftp()
 
     def _get_ftp(self):
->>>>>>> d2da5683
         if self._ftp is None:
             self._ftp = self._open_ftp()
         return self._ftp
 
     @property
     def features(self):
-<<<<<<< HEAD
         """`dict`: features of the remote FTP server.
         """
-        if self._features is None:
-            try:
-                response = _decode(self.ftp.sendcmd("FEAT"), "ascii")
-            except error_perm:
-                self._features = {}
-            else:
-                self._features = {}
-                if response.split('-')[0] == '211':
-                    for line in response.splitlines():
-                        if line.startswith(' '):
-                            k, _, v = line[1:].partition(' ')
-                            self._features[k] = v
-=======
-        """Get features dict from FTP server."""
         self._get_ftp()
->>>>>>> d2da5683
         return self._features
 
     def _read_dir(self, path):
